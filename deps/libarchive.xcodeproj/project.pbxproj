--- conflicted
+++ resolved
@@ -817,10 +817,6 @@
 				GCC_WARN_INHIBIT_ALL_WARNINGS = YES;
 				GCC_WARN_UNDECLARED_SELECTOR = YES;
 				HEADER_SEARCH_PATHS = "$(SRCROOT)/libarchive";
-<<<<<<< HEAD
-				IPHONEOS_DEPLOYMENT_TARGET = 11.0;
-=======
->>>>>>> e1351bd5
 				MTL_ENABLE_DEBUG_INFO = INCLUDE_SOURCE;
 				MTL_FAST_MATH = YES;
 				ONLY_ACTIVE_ARCH = YES;
@@ -861,10 +857,6 @@
 				GCC_WARN_INHIBIT_ALL_WARNINGS = YES;
 				GCC_WARN_UNDECLARED_SELECTOR = YES;
 				HEADER_SEARCH_PATHS = "$(SRCROOT)/libarchive";
-<<<<<<< HEAD
-				IPHONEOS_DEPLOYMENT_TARGET = 11.0;
-=======
->>>>>>> e1351bd5
 				MTL_ENABLE_DEBUG_INFO = NO;
 				MTL_FAST_MATH = YES;
 				OTHER_LDFLAGS = "-ObjC";
